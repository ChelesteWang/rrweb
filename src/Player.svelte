--- conflicted
+++ resolved
@@ -1,12 +1,7 @@
 <script lang="ts">
   import { onMount, onDestroy } from 'svelte';
-<<<<<<< HEAD
-  import { Replayer, unpack, mirror } from 'rrweb';
+  import { Replayer, unpack } from 'rrweb';
   import type { eventWithTime } from 'rrweb/typings/types';
-=======
-  import { Replayer, unpack } from 'rrweb';
-  import type { eventWithTime, playerConfig } from 'rrweb/typings/types';
->>>>>>> 8e654595
   import {
     inlineCss,
     openFullscreen,
